--- conflicted
+++ resolved
@@ -140,12 +140,7 @@
 # VS Code stuff
 .vscode/
 
-<<<<<<< HEAD
 # Local GH actions
 .artifacts
-=======
-
-
 .artifacts
-.ruff_cache
->>>>>>> 0c95da6e
+.ruff_cache